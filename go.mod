module github.com/KEINOS/go-argonize

go 1.18

require (
	github.com/pkg/errors v0.9.1
<<<<<<< HEAD
	github.com/stretchr/testify v1.9.0
	golang.org/x/crypto v0.21.0
=======
	github.com/stretchr/testify v1.8.4
	golang.org/x/crypto v0.23.0
>>>>>>> 40b8965a
)

require (
	github.com/davecgh/go-spew v1.1.1 // indirect
	github.com/pmezard/go-difflib v1.0.0 // indirect
	golang.org/x/sys v0.20.0 // indirect
	gopkg.in/yaml.v3 v3.0.1 // indirect
)<|MERGE_RESOLUTION|>--- conflicted
+++ resolved
@@ -4,13 +4,8 @@
 
 require (
 	github.com/pkg/errors v0.9.1
-<<<<<<< HEAD
 	github.com/stretchr/testify v1.9.0
-	golang.org/x/crypto v0.21.0
-=======
-	github.com/stretchr/testify v1.8.4
 	golang.org/x/crypto v0.23.0
->>>>>>> 40b8965a
 )
 
 require (
